--- conflicted
+++ resolved
@@ -1,11 +1,7 @@
 Pod::Spec.new do |m|
 
   m.name    = 'Mapbox-iOS-SDK'
-<<<<<<< HEAD
-  m.version = '3.0.0-pre.7-symbols'
-=======
   m.version = '3.0.0'
->>>>>>> 6d4e86f4
 
   m.summary          = 'Open source vector map solution for iOS with full styling capabilities.'
   m.description      = 'Open source OpenGL-based vector map solution for iOS with full styling capabilities and Cocoa bindings.'
