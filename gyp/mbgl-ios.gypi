--- conflicted
+++ resolved
@@ -36,11 +36,7 @@
         '../platform/darwin/string_nsstring.mm',
         '../platform/darwin/http_request_baton_cocoa.mm',
         '../platform/darwin/image.mm',
-<<<<<<< HEAD
-        '../platform/default/caching_http_file_source.cpp',
         '../platform/default/asset_request_baton_noop.cpp',
-=======
->>>>>>> ff640132
       ],
       'include_dirs': [
         '../include',
