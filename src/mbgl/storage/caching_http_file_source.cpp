#include <mbgl/storage/caching_http_file_source.hpp>
#include <mbgl/storage/asset_request.hpp>
#include <mbgl/storage/http_request.hpp>
#include <mbgl/storage/sqlite_store.hpp>
#include <mbgl/storage/asset_request.hpp>
#include <mbgl/util/uv-messenger.h>
#include <mbgl/util/mapbox.hpp>
#include <mbgl/util/std.hpp>

#include <uv.h>

namespace mbgl {

CachingHTTPFileSource::CachingHTTPFileSource(const std::string &path_)
    : path(path_) {}

CachingHTTPFileSource::~CachingHTTPFileSource() {
}

void CachingHTTPFileSource::setLoop(uv_loop_t* loop_) {
<<<<<<< HEAD
    threadId = std::this_thread::get_id();
=======
    assert(!loop);

    thread_id = std::this_thread::get_id();
>>>>>>> a8dec012
    store = !path.empty() ? util::ptr<SQLiteStore>(new SQLiteStore(loop_, path)) : nullptr;
    loop = loop_;
    queue = new uv_messenger_t;

    uv_messenger_init(loop, queue, [](void *ptr) {
        std::unique_ptr<std::function<void()>> fn { reinterpret_cast<std::function<void()> *>(ptr) };
        (*fn)();
    });
    uv_unref((uv_handle_t *)&queue->async);
}

bool CachingHTTPFileSource::hasLoop() {
    return loop;
}

void CachingHTTPFileSource::clearLoop() {
    assert(std::this_thread::get_id() == threadId);
    assert(loop);

    uv_messenger_stop(queue, [](uv_messenger_t *msgr) {
        delete msgr;
    });

    util::ptr<BaseRequest> req;

    // Send a cancel() message to all requests that we are still holding.
    for (const std::pair<std::string, std::weak_ptr<BaseRequest>> &pair : pending) {
        if ((req = pair.second.lock())) {
            req->cancel();
        }
    }

    store.reset();

    loop = nullptr;
}

void CachingHTTPFileSource::setBase(std::string value) {
    // TODO: Make threadsafe.
    base.swap(value);
}

void CachingHTTPFileSource::setAccessToken(std::string value) {
    // TODO: Make threadsafe.
    accessToken.swap(value);
}

std::string CachingHTTPFileSource::getAccessToken() const {
    return accessToken;
}

std::unique_ptr<Request> CachingHTTPFileSource::request(ResourceType type, const std::string& url_) {
    assert(std::this_thread::get_id() == threadId);

    std::string url = url_;

    // Make URL absolute.
    const size_t separator = url.find("://");
    if (separator == std::string::npos) {
        url = base + url;
    }

    // Normalize mapbox:// URLs.
    switch (type) {
    case ResourceType::Glyphs:
        url = util::mapbox::normalizeGlyphsURL(url, accessToken);
    default:
        url = util::mapbox::normalizeSourceURL(url, accessToken);
    }

    util::ptr<BaseRequest> req;

    // First, try to find an existing Request object.
    auto it = pending.find(url);
    if (it != pending.end()) {
        req = it->second.lock();
    }

    if (!req) {
<<<<<<< HEAD
        if (url.substr(0, 7) == "file://") {
            req = std::make_shared<FileRequest>(url.substr(7), loop);
        } else if (url.substr(0, 8) == "asset://") {
=======
        if (url.substr(0, 8) == "asset://") {
>>>>>>> a8dec012
            req = std::make_shared<AssetRequest>(url.substr(8), loop);
        } else {
            req = std::make_shared<HTTPRequest>(type, url, loop, store);
        }

        pending.emplace(url, req);
    }

    return util::make_unique<Request>(req);
}

void CachingHTTPFileSource::prepare(std::function<void()> fn) {
    if (std::this_thread::get_id() == threadId) {
        fn();
    } else {
        uv_messenger_send(queue, new std::function<void()>(std::move(fn)));
    }
}

void CachingHTTPFileSource::setReachability(bool reachable) {
    if (reachable && loop) {
        prepare([this]() {
            util::ptr<BaseRequest> req;
            for (const std::pair<std::string, std::weak_ptr<BaseRequest>> &pair : pending) {
                if ((req = pair.second.lock())) {
                    req->retryImmediately();
                }
            }
        });
    }
}

}<|MERGE_RESOLUTION|>--- conflicted
+++ resolved
@@ -18,13 +18,9 @@
 }
 
 void CachingHTTPFileSource::setLoop(uv_loop_t* loop_) {
-<<<<<<< HEAD
-    threadId = std::this_thread::get_id();
-=======
     assert(!loop);
 
-    thread_id = std::this_thread::get_id();
->>>>>>> a8dec012
+    threadId = std::this_thread::get_id();
     store = !path.empty() ? util::ptr<SQLiteStore>(new SQLiteStore(loop_, path)) : nullptr;
     loop = loop_;
     queue = new uv_messenger_t;
@@ -104,13 +100,7 @@
     }
 
     if (!req) {
-<<<<<<< HEAD
-        if (url.substr(0, 7) == "file://") {
-            req = std::make_shared<FileRequest>(url.substr(7), loop);
-        } else if (url.substr(0, 8) == "asset://") {
-=======
         if (url.substr(0, 8) == "asset://") {
->>>>>>> a8dec012
             req = std::make_shared<AssetRequest>(url.substr(8), loop);
         } else {
             req = std::make_shared<HTTPRequest>(type, url, loop, store);
