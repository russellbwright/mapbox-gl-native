#include <mbgl/style/style_parser.hpp>
#include <mbgl/style/style_layer_group.hpp>
#include <mbgl/util/constants.hpp>
#include <mbgl/util/std.hpp>
#include <mbgl/platform/log.hpp>
#include <csscolorparser/csscolorparser.hpp>

namespace mbgl {

using JSVal = const rapidjson::Value&;

StyleParser::StyleParser() {
}

void StyleParser::parse(JSVal document) {
    if (document.HasMember("constants")) {
        parseConstants(document["constants"]);
    }

    if (document.HasMember("sources")) {
        parseSources(document["sources"]);
    }

    if (document.HasMember("layers")) {
        root = createLayers(document["layers"]);
        parseLayers();
    }

    if (document.HasMember("sprite")) {
        parseSprite(document["sprite"]);
    }

    if (document.HasMember("glyphs")) {
        parseGlyphURL(document["glyphs"]);
    }
}

void StyleParser::parseConstants(JSVal value) {
    if (value.IsObject()) {
        rapidjson::Value::ConstMemberIterator itr = value.MemberBegin();
        for (; itr != value.MemberEnd(); ++itr) {
            std::string name { itr->name.GetString(), itr->name.GetStringLength() };
            // Discard constants that don't start with an @ sign.
            if (name.length() && name[0] == '@') {
                constants.emplace(std::move(name), &itr->value);
            }
        }
    } else {
        Log::Warning(Event::ParseStyle, "constants must be an object");
    }
}

JSVal StyleParser::replaceConstant(JSVal value) {
    if (value.IsString()) {
        auto it = constants.find({ value.GetString(), value.GetStringLength() });
        if (it != constants.end()) {
            return *it->second;
        }
    }

    return value;
}

#pragma mark - Parse Render Properties

template<> bool StyleParser::parseRenderProperty(JSVal value, std::string &target, const char *name) {
    if (value.HasMember(name)) {
        JSVal property = replaceConstant(value[name]);
        if (property.IsString()) {
            target = { property.GetString(), property.GetStringLength() };
            return true;
        } else {
            Log::Warning(Event::ParseStyle, "'%s' must be a string", name);
        }
    }
    return false;
}

template<> bool StyleParser::parseRenderProperty(JSVal value, float &target, const char *name) {
    if (value.HasMember(name)) {
        JSVal property = replaceConstant(value[name]);
        if (property.IsNumber()) {
            target = property.GetDouble();
            return true;
        } else {
            Log::Warning(Event::ParseStyle, "'%s' must be a number", name);
        }
    }
    return false;
}

template<> bool StyleParser::parseRenderProperty(JSVal value, uint16_t &target, const char *name) {
    if (value.HasMember(name)) {
        JSVal property = replaceConstant(value[name]);
        if (property.IsUint()) {
            unsigned int value = property.GetUint();
            if (value > std::numeric_limits<uint16_t>::max()) {
                Log::Warning(Event::ParseStyle, "values for %s that are larger than %d are not supported", name, std::numeric_limits<uint16_t>::max());
                return false;
            }

            target = value;
            return true;
        } else {
            Log::Warning(Event::ParseStyle, "%s must be an unsigned integer", name);
        }
    }
    return false;
}

template<> bool StyleParser::parseRenderProperty(JSVal value, int32_t &target, const char *name) {
    if (value.HasMember(name)) {
        JSVal property = replaceConstant(value[name]);
        if (property.IsInt()) {
            target = property.GetInt();
            return true;
        } else {
            Log::Warning(Event::ParseStyle, "%s must be an integer", name);
        }
    }
    return false;
}

template<> bool StyleParser::parseRenderProperty(JSVal value, vec2<float> &target, const char *name) {
    if (value.HasMember(name)) {
        JSVal property = replaceConstant(value[name]);
        if (property.IsArray()) {
            if (property.Size() >= 2) {
                target.x = property[(rapidjson::SizeType)0].GetDouble();
                target.y = property[(rapidjson::SizeType)1].GetDouble();
                return true;
            } else {
                Log::Warning(Event::ParseStyle, "%s must have at least two members", name);
            }
        } else {
            Log::Warning(Event::ParseStyle, "%s must be an array of numbers", name);
        }
    }
    return false;
}

template<typename T, typename Parser>
bool StyleParser::parseRenderProperty(JSVal value, T &target, const char *name, Parser &parser) {
    if (value.HasMember(name)) {
        JSVal property = replaceConstant(value[name]);
        if (property.IsString()) {
            target = parser({ property.GetString(), property.GetStringLength() });
            return true;
        } else {
            Log::Warning(Event::ParseStyle, "%s must have one of the enum values", name);
        }
    }
    return false;
}


#pragma mark - Parse Sources

void StyleParser::parseSources(JSVal value) {
    if (value.IsObject()) {
        rapidjson::Value::ConstMemberIterator itr = value.MemberBegin();
        for (; itr != value.MemberEnd(); ++itr) {
            std::string name { itr->name.GetString(), itr->name.GetStringLength() };
            SourceType type = SourceType::Vector;
            std::string url;
            uint16_t tile_size = 512;
            int32_t min_zoom = 0;
            int32_t max_zoom = 22;

            parseRenderProperty(itr->value, type, "type", parseSourceType);
            parseRenderProperty(itr->value, url, "url");
            if (type == SourceType::Raster) {
                parseRenderProperty(itr->value, tile_size, "tileSize");
            }
            parseRenderProperty(itr->value, min_zoom, "minZoom");
            parseRenderProperty(itr->value, max_zoom, "maxZoom");

            sources.emplace(std::move(name), std::make_shared<StyleSource>(type, url, tile_size, min_zoom, max_zoom));
        }
    } else {
        Log::Warning(Event::ParseStyle, "sources must be an object");
    }
}

#pragma mark - Parse Style Properties

Color parseColor(JSVal value) {
    if (!value.IsString()) {
        Log::Warning(Event::ParseStyle, "color value must be a string");
        return Color{{ 0, 0, 0, 0 }};
    }

    CSSColorParser::Color css_color = CSSColorParser::parse({ value.GetString(), value.GetStringLength() });

    // Premultiply the color.
    const float factor = css_color.a / 255;

    return Color{{(float)css_color.r * factor,
                  (float)css_color.g * factor,
                  (float)css_color.b * factor,
                  css_color.a}};
}

template <>
bool StyleParser::parseFunctionArgument(JSVal value) {
    JSVal rvalue = replaceConstant(value);
    if (rvalue.IsBool()) {
        return rvalue.GetBool();
    } else if (rvalue.IsNumber()) {
        return rvalue.GetDouble();
    } else {
        Log::Warning(Event::ParseStyle, "function argument must be a boolean or numeric value");
        return false;
    }
}

template <>
float StyleParser::parseFunctionArgument(JSVal value) {
    JSVal rvalue = replaceConstant(value);
    if (rvalue.IsNumber()) {
        return rvalue.GetDouble();
    } else {
        Log::Warning(Event::ParseStyle, "function argument must be a numeric value");
        return 0.0f;
    }
}

template <>
Color StyleParser::parseFunctionArgument(JSVal value) {
    JSVal rvalue = replaceConstant(value);
    return parseColor(rvalue);
}

template <typename T> inline float defaultBaseValue() { return 1.75; }
template <> inline float defaultBaseValue<Color>() { return 1.0; }

template <typename T>
std::tuple<bool, Function<T>> StyleParser::parseFunction(JSVal value) {
<<<<<<< HEAD
    if (!value.HasMember("fn")) {
        Log::Warning(Event::ParseStyle, "function must specify a function name");
        return std::tuple<bool, Function<T>> { false, ConstantFunction<T>(T()) };
    }

    JSVal value_fn = value["fn"];
    if (!value_fn.IsString()) {
        Log::Warning(Event::ParseStyle, "function must specify a function type");
=======
    if (!value.HasMember("stops")) {
        fprintf(stderr, "[WARNING] stops function must specify a stops array\n");
>>>>>>> afe069df
        return std::tuple<bool, Function<T>> { false, ConstantFunction<T>(T()) };
    }

    float base = defaultBaseValue<T>();

<<<<<<< HEAD
    if (type == "linear") {
        if (!value.HasMember("z")) {
            Log::Warning(Event::ParseStyle, "linear function must specify a base zoom level");
            return std::tuple<bool, Function<T>> { false, ConstantFunction<T>(T()) };
        }
        if (!value.HasMember("val")) {
            Log::Warning(Event::ParseStyle, "linear function must specify a base value");
            return std::tuple<bool, Function<T>> { false, ConstantFunction<T>(T()) };
=======
    if (value.HasMember("base")) {
        JSVal value_base = value["base"];
        if (value_base.IsNumber()) {
            base = value_base.GetDouble();
        } else {
            fprintf(stderr, "[WARNING] base must be numeric\n");
>>>>>>> afe069df
        }
    }
<<<<<<< HEAD
    else if (type == "exponential") {
        if (!value.HasMember("z")) {
            Log::Warning(Event::ParseStyle, "exponential function must specify a base zoom level");
            return std::tuple<bool, Function<T>> { false, ConstantFunction<T>(T()) };
        }
        if (!value.HasMember("val")) {
            Log::Warning(Event::ParseStyle, "exponential function must specify a base value");
            return std::tuple<bool, Function<T>> { false, ConstantFunction<T>(T()) };
        }
        const float z_base = parseFunctionArgument<float>(value["z"]);
        const float exp_base =  value.HasMember("base") ? parseFunctionArgument<float>(value["base"]) : 1.75;
        const T val = parseFunctionArgument<T>(value["val"]);
        const float slope = value.HasMember("slope") ? parseFunctionArgument<float>(value["slope"]) : 1;
        const T min = value.HasMember("min") ? parseFunctionArgument<T>(value["min"]) : T();
        const T max = value.HasMember("max") ? parseFunctionArgument<T>(value["max"]) : T();
        return std::tuple<bool, Function<T>> { true, ExponentialFunction<T>(val, z_base, exp_base, slope, min, max) };
    }
    else if (type == "stops") {
        if (!value.HasMember("stops")) {
            Log::Warning(Event::ParseStyle, "stops function must specify a stops array");
            return std::tuple<bool, Function<T>> { false, ConstantFunction<T>(T()) };
        }

        JSVal value_stops = value["stops"];
        if (!value_stops.IsArray()) {
            Log::Warning(Event::ParseStyle, "stops function must specify a stops array");
            return std::tuple<bool, Function<T>> { false, ConstantFunction<T>(T()) };
        }

        std::vector<std::pair<float, T>> stops;
        for (rapidjson::SizeType i = 0; i < value_stops.Size(); ++i) {
            JSVal stop = value_stops[i];
            if (stop.IsArray()) {
                if (stop.Size() != 2) {
                    Log::Warning(Event::ParseStyle, "stop must have zoom level and value specification");
                    return std::tuple<bool, Function<T>> { false, ConstantFunction<T>(T()) };
                }

                JSVal z = stop[rapidjson::SizeType(0)];
                if (!z.IsNumber()) {
                    Log::Warning(Event::ParseStyle, "zoom level in stop must be a number");
                    return std::tuple<bool, Function<T>> { false, ConstantFunction<T>(T()) };
                }

                stops.emplace_back(z.GetDouble(), parseFunctionArgument<T>(stop[rapidjson::SizeType(1)]));
            } else {
                Log::Warning(Event::ParseStyle, "function argument must be a numeric value");
=======

    JSVal value_stops = value["stops"];
    if (!value_stops.IsArray()) {
        fprintf(stderr, "[WARNING] stops function must specify a stops array\n");
        return std::tuple<bool, Function<T>> { false, ConstantFunction<T>(T()) };
    }

    std::vector<std::pair<float, T>> stops;
    for (rapidjson::SizeType i = 0; i < value_stops.Size(); ++i) {
        JSVal stop = value_stops[i];
        if (stop.IsArray()) {
            if (stop.Size() != 2) {
                fprintf(stderr, "[WARNING] stop must have zoom level and value specification\n");
                return std::tuple<bool, Function<T>> { false, ConstantFunction<T>(T()) };
            }

            JSVal z = stop[rapidjson::SizeType(0)];
            if (!z.IsNumber()) {
                fprintf(stderr, "[WARNING] zoom level in stop must be a number\n");
>>>>>>> afe069df
                return std::tuple<bool, Function<T>> { false, ConstantFunction<T>(T()) };
            }

<<<<<<< HEAD
        return std::tuple<bool, Function<T>> { true, StopsFunction<T>(stops) };
    }
    else {
        Log::Warning(Event::ParseStyle, "function type '%s' is unknown", type.c_str());
=======
            stops.emplace_back(z.GetDouble(), parseFunctionArgument<T>(stop[rapidjson::SizeType(1)]));
        } else {
            fprintf(stderr, "[WARNING] function argument must be a numeric value\n");
            return std::tuple<bool, Function<T>> { false, ConstantFunction<T>(T()) };
        }
>>>>>>> afe069df
    }

    return std::tuple<bool, Function<T>> { true, StopsFunction<T>(stops, base) };
}


template <typename T>
bool StyleParser::parseFunction(PropertyKey key, ClassProperties &klass, JSVal value) {
    bool parsed;
    Function<T> function;
    std::tie(parsed, function) = parseFunction<T>(value);
    if (parsed) {
        klass.set(key, function);
    }
    return parsed;
}

template <typename T>
bool StyleParser::setProperty(JSVal value, const char *property_name, PropertyKey key, ClassProperties &klass) {
    bool parsed;
    T result;
    std::tie(parsed, result) = parseProperty<T>(value, property_name);
    if (parsed) {
        klass.set(key, result);
    }
    return parsed;
}

template <typename T>
bool StyleParser::setProperty(JSVal value, const char *property_name, T &target) {
    bool parsed;
    T result;
    std::tie(parsed, result) = parseProperty<T>(value, property_name);
    if (parsed) {
        target = std::move(result);
    }
    return parsed;
}


template<typename T>
bool StyleParser::parseOptionalProperty(const char *property_name, PropertyKey key, ClassProperties &klass, JSVal value) {
    if (!value.HasMember(property_name)) {
        return false;
    } else {
        return setProperty<T>(replaceConstant(value[property_name]), property_name, key, klass);
    }
}

template <typename T>
bool StyleParser::parseOptionalProperty(const char *property_name, T &target, JSVal value) {
    if (!value.HasMember(property_name)) {
        return false;
    } else {
        return setProperty<T>(replaceConstant(value[property_name]), property_name, target);
    }
}

template<> std::tuple<bool, std::string> StyleParser::parseProperty(JSVal value, const char *property_name) {
    if (!value.IsString()) {
        Log::Warning(Event::ParseStyle, "value of '%s' must be a string", property_name);
        return std::tuple<bool, std::string> { false, std::string() };
    }

    return std::tuple<bool, std::string> { true, { value.GetString(), value.GetStringLength() } };
}

template<> std::tuple<bool, TranslateAnchorType> StyleParser::parseProperty(JSVal value, const char *property_name) {
    if (!value.IsString()) {
        Log::Warning(Event::ParseStyle, "value of '%s' must be a string", property_name);
        return std::tuple<bool, TranslateAnchorType> { false, TranslateAnchorType::Default };
    }

    return std::tuple<bool, TranslateAnchorType> { true, parseTranslateAnchorType({ value.GetString(), value.GetStringLength() }) };
}

template<> std::tuple<bool, RotateAnchorType> StyleParser::parseProperty<RotateAnchorType>(JSVal value, const char *property_name) {
    if (!value.IsString()) {
        Log::Warning(Event::ParseStyle, "value of '%s' must be a string", property_name);
        return std::tuple<bool, RotateAnchorType> { false, RotateAnchorType::Default };
    }

    return std::tuple<bool, RotateAnchorType> { true, parseRotateAnchorType({ value.GetString(), value.GetStringLength() }) };
}

template<> std::tuple<bool, PropertyTransition> StyleParser::parseProperty(JSVal value, const char *property_name) {
    PropertyTransition transition;
    if (value.IsObject()) {
        if (value.HasMember("duration") && value["duration"].IsNumber()) {
            transition.duration = value["duration"].GetUint();
        }
        if (value.HasMember("delay") && value["delay"].IsNumber()) {
            transition.delay = value["delay"].GetUint();
        }
    }

    if (transition.duration == 0 && transition.delay == 0) {
        return std::tuple<bool, PropertyTransition> { false, std::move(transition) };
    }

    return std::tuple<bool, PropertyTransition> { true, std::move(transition) };
}

template<> std::tuple<bool, Function<bool>> StyleParser::parseProperty(JSVal value, const char *property_name) {
    if (value.IsObject()) {
        return parseFunction<bool>(value);
    } else if (value.IsNumber()) {
        return std::tuple<bool, Function<bool>> { true, ConstantFunction<bool>(value.GetDouble()) };
    } else if (value.IsBool()) {
        return std::tuple<bool, Function<bool>> { true, ConstantFunction<bool>(value.GetBool()) };
    } else {
        Log::Warning(Event::ParseStyle, "value of '%s' must be convertible to boolean, or a boolean function", property_name);
        return std::tuple<bool, Function<bool>> { false, ConstantFunction<bool>(false) };
    }
}

template<> std::tuple<bool, Function<float>> StyleParser::parseProperty(JSVal value, const char *property_name) {
    if (value.IsObject()) {
        return parseFunction<float>(value);
    } else if (value.IsNumber()) {
        return std::tuple<bool, Function<float>> { true, ConstantFunction<float>(value.GetDouble()) };
    } else if (value.IsBool()) {
        return std::tuple<bool, Function<float>> { true, ConstantFunction<float>(value.GetBool()) };
    } else {
        Log::Warning(Event::ParseStyle, "value of '%s' must be a number, or a number function", property_name);
        return std::tuple<bool, Function<float>> { false, ConstantFunction<float>(0) };
    }
}

template<> std::tuple<bool, Function<Color>> StyleParser::parseProperty(JSVal value, const char *property_name) {
    if (value.IsObject()) {
        return parseFunction<Color>(value);
    } else if (value.IsString()) {
        return std::tuple<bool, Function<Color>> { true, ConstantFunction<Color>(parseColor(value)) };
    } else {
        Log::Warning(Event::ParseStyle, "value of '%s' must be a color, or a color function", property_name);
        return std::tuple<bool, Function<Color>> { false, ConstantFunction<Color>(Color {{ 0, 0, 0, 0 }}) };
    }
}

template <typename T>
bool StyleParser::parseOptionalProperty(const char *property_name, const std::vector<PropertyKey> &keys, ClassProperties &klass, JSVal value) {
    if (value.HasMember(property_name)) {
        JSVal rvalue = replaceConstant(value[property_name]);
        if (!rvalue.IsArray()) {
            Log::Warning(Event::ParseStyle, "array value must be an array");
        }

        if (rvalue.Size() != keys.size()) {
            Log::Warning(Event::ParseStyle, "array value has unexpected number of elements");
        }

        for (uint16_t i = 0; i < keys.size(); i++) {
            setProperty<T>(rvalue[(rapidjson::SizeType)i], property_name, keys[i], klass);
        }
    }
    return true;
}

#pragma mark - Parse Layers

std::unique_ptr<StyleLayerGroup> StyleParser::createLayers(JSVal value) {
    if (value.IsArray()) {
        std::unique_ptr<StyleLayerGroup> group = std::make_unique<StyleLayerGroup>();
        for (rapidjson::SizeType i = 0; i < value.Size(); ++i) {
            std::shared_ptr<StyleLayer> layer = createLayer(value[i]);
            if (layer) {
                group->layers.emplace_back(layer);
            }
        }
        return group;
    } else {
        Log::Warning(Event::ParseStyle, "layers must be an array");
    }
}

std::shared_ptr<StyleLayer> StyleParser::createLayer(JSVal value) {
    if (value.IsObject()) {
        if (!value.HasMember("id")) {
            Log::Warning(Event::ParseStyle, "layer must have an id");
            return nullptr;
        }

        JSVal id = value["id"];
        if (!id.IsString()) {
            Log::Warning(Event::ParseStyle, "layer id must be a string");
            return nullptr;
        }

        const std::string layer_id = { id.GetString(), id.GetStringLength() };

        if (layers.find(layer_id) != layers.end()) {
            Log::Warning(Event::ParseStyle, "duplicate layer id %s", layer_id.c_str());
            return nullptr;
        }

        // Parse styles already, as they can't be inherited anyway.
        std::map<ClassID, ClassProperties> styles;
        parseStyles(value, styles);

        // Parse Rasterization options, as they can't be inherited anyway.
        std::unique_ptr<const RasterizeProperties> rasterize;
        if (value.HasMember("rasterize")) {
            rasterize = parseRasterize(replaceConstant(value["rasterize"]));
        }

        std::shared_ptr<StyleLayer> layer = std::make_shared<StyleLayer>(
            layer_id, std::move(styles), std::move(rasterize));

        if (value.HasMember("layers")) {
            layer->layers = createLayers(value["layers"]);
        }

        // Store the layer ID so we can reference it later.
        layers.emplace(layer_id, std::pair<JSVal, std::shared_ptr<StyleLayer>> { value, layer });

        return layer;
    } else {
        Log::Warning(Event::ParseStyle, "layer must be an object");
        return nullptr;
    }
}

void StyleParser::parseLayers() {
    for (std::pair<const std::string, std::pair<JSVal, std::shared_ptr<StyleLayer>>> &pair : layers) {
        parseLayer(pair.second);
    }
}

void StyleParser::parseLayer(std::pair<JSVal, std::shared_ptr<StyleLayer>> &pair) {
    JSVal value = pair.first;
    std::shared_ptr<StyleLayer> &layer = pair.second;

    if (layer->bucket || layer->layers) {
        // Skip parsing this again. We already have a valid layer definition.
        return;
    }

    if (value.HasMember("type")) {
        JSVal type = value["type"];
        if (!type.IsString()) {
            Log::Warning(Event::ParseStyle, "layer type of '%s' must be a string", layer->id.c_str());
        } else {
            layer->type = StyleLayerTypeClass(std::string { type.GetString(), type.GetStringLength() });
        }
    }

    // Make sure we have not previously attempted to parse this layer.
    if (std::find(stack.begin(), stack.end(), layer.get()) != stack.end()) {
        Log::Warning(Event::ParseStyle, "layer reference of '%s' is circular", layer->id.c_str());
        return;
    }

    if (value.HasMember("ref")) {
        // This layer is referencing another layer. Inherit the bucket from that layer, if we
        // already parsed it.
        parseReference(replaceConstant(value["ref"]), layer);
    } else {
        // Otherwise, parse the source/source-layer/filter/render keys to form the bucket.
        parseBucket(value, layer);
    }
}

#pragma mark - Parse Styles

void StyleParser::parseStyles(JSVal value, std::map<ClassID, ClassProperties> &styles) {
    rapidjson::Value::ConstMemberIterator itr = value.MemberBegin();
    for (; itr != value.MemberEnd(); ++itr) {
        const std::string name { itr->name.GetString(), itr->name.GetStringLength() };

        if (name == "style") {
            parseStyle(replaceConstant(itr->value), styles[ClassID::Default]);
        } else if (name.compare(0, 6, "style.") == 0 && name.length() > 6) {
            const ClassID class_id = ClassDictionary::Lookup(name.substr(6));
            parseStyle(replaceConstant(itr->value), styles[class_id]);
        }
    }
}

void StyleParser::parseStyle(JSVal value, ClassProperties &klass) {
    using Key = PropertyKey;

    parseOptionalProperty<Function<bool>>("fill-antialias", Key::FillAntialias, klass, value);
    parseOptionalProperty<Function<float>>("fill-opacity", Key::FillOpacity, klass, value);
    parseOptionalProperty<PropertyTransition>("transition-fill-opacity", Key::FillOpacity, klass, value);
    parseOptionalProperty<Function<Color>>("fill-color", Key::FillColor, klass, value);
    parseOptionalProperty<PropertyTransition>("transition-fill-color", Key::FillColor, klass, value);
    parseOptionalProperty<Function<Color>>("fill-outline-color", Key::FillOutlineColor, klass, value);
    parseOptionalProperty<PropertyTransition>("transition-fill-outline-color", Key::FillOutlineColor, klass, value);
    parseOptionalProperty<Function<float>>("fill-translate", { Key::FillTranslateX, Key::FillTranslateY }, klass, value);
    parseOptionalProperty<PropertyTransition>("transition-fill-translate", Key::FillTranslate, klass, value);
    parseOptionalProperty<TranslateAnchorType>("fill-translate-anchor", Key::FillTranslateAnchor, klass, value);
    parseOptionalProperty<std::string>("fill-image", Key::FillImage, klass, value);

    parseOptionalProperty<Function<float>>("line-opacity", Key::LineOpacity, klass, value);
    parseOptionalProperty<PropertyTransition>("transition-line-opacity", Key::LineOpacity, klass, value);
    parseOptionalProperty<Function<Color>>("line-color", Key::LineColor, klass, value);
    parseOptionalProperty<PropertyTransition>("transition-line-color", Key::LineColor, klass, value);
    parseOptionalProperty<Function<float>>("line-translate", { Key::LineTranslateX, Key::LineTranslateY }, klass, value);
    parseOptionalProperty<PropertyTransition>("transition-line-translate", Key::LineTranslate, klass, value);
    parseOptionalProperty<TranslateAnchorType>("line-translate-anchor", Key::LineTranslateAnchor, klass, value);
    parseOptionalProperty<Function<float>>("line-width", Key::LineWidth, klass, value);
    parseOptionalProperty<PropertyTransition>("transition-line-width", Key::LineWidth, klass, value);
    parseOptionalProperty<Function<float>>("line-offset", Key::LineOffset, klass, value);
    parseOptionalProperty<PropertyTransition>("transition-line-offset", Key::LineOffset, klass, value);
    parseOptionalProperty<Function<float>>("line-blur", Key::LineBlur, klass, value);
    parseOptionalProperty<PropertyTransition>("transition-line-blur", Key::LineBlur, klass, value);
    parseOptionalProperty<Function<float>>("line-dasharray", { Key::LineDashLand, Key::LineDashGap }, klass, value);
    parseOptionalProperty<PropertyTransition>("transition-line-dasharray", Key::LineDashArray, klass, value);
    parseOptionalProperty<std::string>("line-image", Key::LineImage, klass, value);

    parseOptionalProperty<Function<float>>("icon-opacity", Key::IconOpacity, klass, value);
    parseOptionalProperty<PropertyTransition>("transition-icon-opacity", Key::IconOpacity, klass, value);
    parseOptionalProperty<Function<float>>("icon-rotate", Key::IconRotate, klass, value);
    parseOptionalProperty<RotateAnchorType>("icon-rotate-anchor", Key::IconRotateAnchor, klass, value);

    parseOptionalProperty<Function<float>>("text-opacity", Key::TextOpacity, klass, value);
    parseOptionalProperty<PropertyTransition>("transition-text-opacity", Key::TextOpacity, klass, value);
    parseOptionalProperty<Function<float>>("text-size", Key::TextSize, klass, value);
    parseOptionalProperty<PropertyTransition>("transition-text-size", Key::TextSize, klass, value);
    parseOptionalProperty<Function<Color>>("text-color", Key::TextColor, klass, value);
    parseOptionalProperty<PropertyTransition>("transition-text-color", Key::TextColor, klass, value);
    parseOptionalProperty<Function<Color>>("text-halo-color", Key::TextHaloColor, klass, value);
    parseOptionalProperty<PropertyTransition>("transition-text-halo-color", Key::TextHaloColor, klass, value);
    parseOptionalProperty<Function<float>>("text-halo-width", Key::TextHaloWidth, klass, value);
    parseOptionalProperty<PropertyTransition>("transition-text-halo-width", Key::TextHaloWidth, klass, value);
    parseOptionalProperty<Function<float>>("text-halo-blur", Key::TextHaloBlur, klass, value);
    parseOptionalProperty<PropertyTransition>("transition-text-halo-blur", Key::TextHaloBlur, klass, value);

    parseOptionalProperty<Function<float>>("composite-opacity", Key::CompositeOpacity, klass, value);
    parseOptionalProperty<PropertyTransition>("transition-composite-opacity", Key::CompositeOpacity, klass, value);

    parseOptionalProperty<Function<float>>("raster-opacity", Key::RasterOpacity, klass, value);
    parseOptionalProperty<PropertyTransition>("transition-raster-opacity", Key::RasterOpacity, klass, value);
    parseOptionalProperty<Function<float>>("raster-spin", Key::RasterSpin, klass, value);
    parseOptionalProperty<PropertyTransition>("transition-raster-spin", Key::RasterSpin, klass, value);
    parseOptionalProperty<Function<float>>("raster-brightness-low", Key::RasterBrightnessLow, klass, value);
    parseOptionalProperty<PropertyTransition>("transition-raster-brightness-low", Key::RasterBrightnessLow, klass, value);
    parseOptionalProperty<Function<float>>("raster-brightness-high", Key::RasterBrightnessHigh, klass, value);
    parseOptionalProperty<PropertyTransition>("transition-raster-brightness-high", Key::RasterBrightnessHigh, klass, value);
    parseOptionalProperty<Function<float>>("raster-saturation", Key::RasterSaturation, klass, value);
    parseOptionalProperty<PropertyTransition>("transition-raster-saturation", Key::RasterSaturation, klass, value);
    parseOptionalProperty<Function<float>>("raster-contrast", Key::RasterContrast, klass, value);
    parseOptionalProperty<PropertyTransition>("transition-raster-contrast", Key::RasterContrast, klass, value);
    parseOptionalProperty<Function<float>>("raster-fade", Key::RasterFade, klass, value);
    parseOptionalProperty<PropertyTransition>("transition-raster-fade", Key::RasterFade, klass, value);

    parseOptionalProperty<Function<Color>>("background-color", Key::BackgroundColor, klass, value);
}

std::unique_ptr<RasterizeProperties> StyleParser::parseRasterize(JSVal value) {
    auto rasterize = std::make_unique<RasterizeProperties>();

    if (value.IsObject()) {
        parseOptionalProperty("enabled", rasterize->enabled, value);
        parseOptionalProperty("buffer", rasterize->buffer, value);
        parseOptionalProperty("size", rasterize->size, value);
        parseOptionalProperty("blur", rasterize->blur, value);
    }

    return rasterize;
}

void StyleParser::parseReference(JSVal value, std::shared_ptr<StyleLayer> &layer) {
    if (!value.IsString()) {
        Log::Warning(Event::ParseStyle, "layer ref of '%s' must be a string", layer->id.c_str());
        return;
    }
    const std::string ref { value.GetString(), value.GetStringLength() };
    auto it = layers.find(ref);
    if (it == layers.end()) {
        Log::Warning(Event::ParseStyle, "layer '%s' references unknown layer %s", layer->id.c_str(), ref.c_str());
        // We cannot parse this layer further.
        return;
    }

    // Recursively parse the referenced layer.
    stack.push_front(layer.get());
    parseLayer(it->second);
    stack.pop_front();


    std::shared_ptr<StyleLayer> reference = it->second.second;

    layer->type = reference->type;

    if (reference->layers) {
        Log::Warning(Event::ParseStyle, "layer '%s' references composite layer", layer->id.c_str());
        // We cannot parse this layer further.
        return;
    } else {
        layer->bucket = reference->bucket;
    }
}

#pragma mark - Parse Bucket

void StyleParser::parseBucket(JSVal value, std::shared_ptr<StyleLayer> &layer) {
    layer->bucket = std::make_shared<StyleBucket>(layer->type);

    // We name the buckets according to the layer that defined it.
    layer->bucket->name = layer->id;

    if (value.HasMember("source")) {
        JSVal value_source = replaceConstant(value["source"]);
        if (value_source.IsString()) {
            const std::string source_name = { value_source.GetString(), value_source.GetStringLength() };
            auto source_it = sources.find(source_name);
            if (source_it != sources.end()) {
                layer->bucket->style_source = source_it->second;
            } else {
                Log::Warning(Event::ParseStyle, "can't find source '%s' required for layer '%s'", source_name.c_str(), layer->id.c_str());
            }
        } else {
            Log::Warning(Event::ParseStyle, "source of layer '%s' must be a string", layer->id.c_str());
        }
    }

    if (value.HasMember("source-layer")) {
        JSVal value_source_layer = replaceConstant(value["source-layer"]);
        if (value_source_layer.IsString()) {
            layer->bucket->source_layer = { value_source_layer.GetString(), value_source_layer.GetStringLength() };
        } else {
            Log::Warning(Event::ParseStyle, "source-layer of layer '%s' must be a string", layer->id.c_str());
        }
    }

    if (value.HasMember("filter")) {
        JSVal value_filter = replaceConstant(value["filter"]);
        layer->bucket->filter = parseFilter(value_filter);
    }

    if (value.HasMember("render")) {
        JSVal value_render = replaceConstant(value["render"]);
        parseRender(value_render, layer);
    }
}

FilterExpression StyleParser::parseFilter(JSVal value) {
    return parseFilter(value, value.IsArray() ? FilterExpression::Operator::Or : FilterExpression::Operator::And);
}

FilterExpression StyleParser::parseFilter(JSVal value, FilterExpression::Operator op) {
    FilterExpression expression(op);
    if (value.IsObject()) {
        rapidjson::Value::ConstMemberIterator itr = value.MemberBegin();
        for (; itr != value.MemberEnd(); ++itr) {
            const std::string name { itr->name.GetString(), itr->name.GetStringLength() };
            if (name == "&") {
                expression.add(parseFilter(replaceConstant(itr->value), FilterExpression::Operator::And));
            } else if (name == "|") {
                expression.add(parseFilter(replaceConstant(itr->value), FilterExpression::Operator::Or));
            } else if (name == "^") {
                expression.add(parseFilter(replaceConstant(itr->value), FilterExpression::Operator::Xor));
            } else if (name == "!") {
                expression.add(parseFilter(replaceConstant(itr->value), FilterExpression::Operator::Nor));
            } else if (name == "$type") {
                JSVal type = replaceConstant(itr->value);
                if (type.IsString()) {
                    expression.setGeometryType(parseGeometryType({ type.GetString(), type.GetStringLength() }));
                }
            } else {
                FilterComparison comparison(name);
                JSVal filterValue = replaceConstant(itr->value);
                if (filterValue.IsObject()) {
                    rapidjson::Value::ConstMemberIterator itr = filterValue.MemberBegin();
                    for (; itr != filterValue.MemberEnd(); ++itr) {
                        comparison.add(
                            parseFilterComparisonOperator({ itr->name.GetString(), itr->name.GetStringLength() }),
                            parseValues(replaceConstant(itr->value))
                        );
                    }
                } else if (filterValue.IsArray()) {
                    comparison.add(FilterComparison::Operator::In, parseValues(filterValue));
                } else {
                    comparison.add(FilterComparison::Operator::Equal, std::vector<Value>({ parseValue(filterValue) }));
                }
                expression.add(comparison);
            }
        }
    } else if (value.IsArray()) {
        for (rapidjson::SizeType i = 0; i < value.Size(); i++) {
            expression.add(parseFilter(replaceConstant(value[i])));
        }
    } else {
        Log::Warning(Event::ParseStyle, "expression must be either an array or an object");
    }

    return expression;
}

Value StyleParser::parseValue(JSVal value) {
    switch (value.GetType()) {
        case rapidjson::kNullType:
        case rapidjson::kFalseType:
            return false;

        case rapidjson::kTrueType:
            return true;

        case rapidjson::kStringType:
            return std::string { value.GetString(), value.GetStringLength() };

        case rapidjson::kNumberType:
            if (value.IsUint64()) return value.GetUint64();
            if (value.IsInt64()) return value.GetInt64();
            return value.GetDouble();

        default:
            return false;
    }
}

std::vector<Value> StyleParser::parseValues(JSVal value) {
    std::vector<Value> values;
    if (value.IsArray()) {
        for (rapidjson::SizeType i = 0; i < value.Size(); i++) {
            values.emplace_back(parseValue(replaceConstant(value[i])));
        }
    } else {
        values.emplace_back(parseValue(value));
    }
    return values;
}

void StyleParser::parseRender(JSVal value, std::shared_ptr<StyleLayer> &layer) {
    if (!value.IsObject()) {
        Log::Warning(Event::ParseStyle, "render property of layer '%s' must be an object", layer->id.c_str());
        return;
    }

    StyleBucket &bucket = *layer->bucket;

    switch (layer->type) {
    case StyleLayerType::Fill: {
        StyleBucketFill &render = bucket.render.get<StyleBucketFill>();

        parseRenderProperty(value, render.winding, "fill-winding", parseWindingType);
    } break;

    case StyleLayerType::Line: {
        StyleBucketLine &render = bucket.render.get<StyleBucketLine>();

        parseRenderProperty(value, render.cap, "line-cap", parseCapType);
        parseRenderProperty(value, render.join, "line-join", parseJoinType);
        parseRenderProperty(value, render.miter_limit, "line-miter-limit");
        parseRenderProperty(value, render.round_limit, "line-round-limit");
    } break;

    case StyleLayerType::Icon: {
        StyleBucketIcon &render = bucket.render.get<StyleBucketIcon>();

        parseRenderProperty(value, render.size, "icon-size");
        parseRenderProperty(value, render.icon, "icon-image");
        parseRenderProperty(value, render.spacing, "icon-spacing");
        parseRenderProperty(value, render.padding, "icon-padding");
        if (parseRenderProperty(value, render.translate, "icon-translate")) {
            render.translate.x *= 24;
            render.translate.y *= -24;
        }
        parseRenderProperty(value, render.translate_anchor, "icon-translate-anchor", parseTranslateAnchorType);
    } break;

    case StyleLayerType::Text: {
        StyleBucketText &render = bucket.render.get<StyleBucketText>();

        parseRenderProperty(value, render.field, "text-field");
        parseRenderProperty(value, render.path, "text-path", parseTextPathType);
        parseRenderProperty(value, render.transform, "text-transform", parseTextTransformType);
        parseRenderProperty(value, render.font, "text-font");
        parseRenderProperty(value, render.max_size, "text-max-size");
        if (parseRenderProperty(value, render.max_width, "text-max-width")) {
            render.max_width *= 24; // em
        }
        if (parseRenderProperty(value, render.line_height, "text-line-height")) {
            render.line_height *= 24; // em
        }
        if (parseRenderProperty(value, render.letter_spacing, "text-letter-spacing")) {
            render.letter_spacing *= 24; // em
        }
        parseRenderProperty(value, render.alignment, "text-alignment", parseAlignmentType);
        parseRenderProperty(value, render.vertical_alignment, "text-vertical-alignment", parseVerticalAlignmentType);
        parseRenderProperty(value, render.max_angle_delta, "text-max-angle");
        parseRenderProperty(value, render.min_distance, "text-min-distance");
        parseRenderProperty(value, render.rotate, "text-rotate");
        parseRenderProperty(value, render.slant, "text-slant");
        parseRenderProperty(value, render.padding, "text-padding");
        if (parseRenderProperty(value, render.translate, "text-translate")) {
            render.translate.x *= 24;
            render.translate.y *= -24;
        }
        parseRenderProperty(value, render.translate_anchor, "text-translate-anchor", parseTranslateAnchorType);
    } break;
    default:
        // There are no render properties for these layer types.
        break;
    }
}

void StyleParser::parseSprite(JSVal value) {
    if (value.IsString()) {
        sprite = { value.GetString(), value.GetStringLength() };
    }
}

void StyleParser::parseGlyphURL(JSVal value) {
    if (value.IsString()) {
        glyph_url = { value.GetString(), value.GetStringLength() };
    }
}


}<|MERGE_RESOLUTION|>--- conflicted
+++ resolved
@@ -236,96 +236,25 @@
 
 template <typename T>
 std::tuple<bool, Function<T>> StyleParser::parseFunction(JSVal value) {
-<<<<<<< HEAD
-    if (!value.HasMember("fn")) {
-        Log::Warning(Event::ParseStyle, "function must specify a function name");
+    if (!value.HasMember("stops")) {
+        Log::Warning(Event::ParseStyle, "function must specify a function type");
         return std::tuple<bool, Function<T>> { false, ConstantFunction<T>(T()) };
     }
 
-    JSVal value_fn = value["fn"];
-    if (!value_fn.IsString()) {
-        Log::Warning(Event::ParseStyle, "function must specify a function type");
-=======
-    if (!value.HasMember("stops")) {
-        fprintf(stderr, "[WARNING] stops function must specify a stops array\n");
->>>>>>> afe069df
-        return std::tuple<bool, Function<T>> { false, ConstantFunction<T>(T()) };
-    }
-
     float base = defaultBaseValue<T>();
 
-<<<<<<< HEAD
-    if (type == "linear") {
-        if (!value.HasMember("z")) {
-            Log::Warning(Event::ParseStyle, "linear function must specify a base zoom level");
-            return std::tuple<bool, Function<T>> { false, ConstantFunction<T>(T()) };
-        }
-        if (!value.HasMember("val")) {
-            Log::Warning(Event::ParseStyle, "linear function must specify a base value");
-            return std::tuple<bool, Function<T>> { false, ConstantFunction<T>(T()) };
-=======
     if (value.HasMember("base")) {
         JSVal value_base = value["base"];
         if (value_base.IsNumber()) {
             base = value_base.GetDouble();
         } else {
-            fprintf(stderr, "[WARNING] base must be numeric\n");
->>>>>>> afe069df
-        }
-    }
-<<<<<<< HEAD
-    else if (type == "exponential") {
-        if (!value.HasMember("z")) {
-            Log::Warning(Event::ParseStyle, "exponential function must specify a base zoom level");
-            return std::tuple<bool, Function<T>> { false, ConstantFunction<T>(T()) };
-        }
-        if (!value.HasMember("val")) {
-            Log::Warning(Event::ParseStyle, "exponential function must specify a base value");
-            return std::tuple<bool, Function<T>> { false, ConstantFunction<T>(T()) };
-        }
-        const float z_base = parseFunctionArgument<float>(value["z"]);
-        const float exp_base =  value.HasMember("base") ? parseFunctionArgument<float>(value["base"]) : 1.75;
-        const T val = parseFunctionArgument<T>(value["val"]);
-        const float slope = value.HasMember("slope") ? parseFunctionArgument<float>(value["slope"]) : 1;
-        const T min = value.HasMember("min") ? parseFunctionArgument<T>(value["min"]) : T();
-        const T max = value.HasMember("max") ? parseFunctionArgument<T>(value["max"]) : T();
-        return std::tuple<bool, Function<T>> { true, ExponentialFunction<T>(val, z_base, exp_base, slope, min, max) };
-    }
-    else if (type == "stops") {
-        if (!value.HasMember("stops")) {
-            Log::Warning(Event::ParseStyle, "stops function must specify a stops array");
-            return std::tuple<bool, Function<T>> { false, ConstantFunction<T>(T()) };
-        }
-
-        JSVal value_stops = value["stops"];
-        if (!value_stops.IsArray()) {
-            Log::Warning(Event::ParseStyle, "stops function must specify a stops array");
-            return std::tuple<bool, Function<T>> { false, ConstantFunction<T>(T()) };
-        }
-
-        std::vector<std::pair<float, T>> stops;
-        for (rapidjson::SizeType i = 0; i < value_stops.Size(); ++i) {
-            JSVal stop = value_stops[i];
-            if (stop.IsArray()) {
-                if (stop.Size() != 2) {
-                    Log::Warning(Event::ParseStyle, "stop must have zoom level and value specification");
-                    return std::tuple<bool, Function<T>> { false, ConstantFunction<T>(T()) };
-                }
-
-                JSVal z = stop[rapidjson::SizeType(0)];
-                if (!z.IsNumber()) {
-                    Log::Warning(Event::ParseStyle, "zoom level in stop must be a number");
-                    return std::tuple<bool, Function<T>> { false, ConstantFunction<T>(T()) };
-                }
-
-                stops.emplace_back(z.GetDouble(), parseFunctionArgument<T>(stop[rapidjson::SizeType(1)]));
-            } else {
-                Log::Warning(Event::ParseStyle, "function argument must be a numeric value");
-=======
+            Log::Warning(Event::ParseStyle, "base must be numeric");
+        }
+    }
 
     JSVal value_stops = value["stops"];
     if (!value_stops.IsArray()) {
-        fprintf(stderr, "[WARNING] stops function must specify a stops array\n");
+        Log::Warning(Event::ParseStyle, "stops function must specify a stops array");
         return std::tuple<bool, Function<T>> { false, ConstantFunction<T>(T()) };
     }
 
@@ -334,29 +263,21 @@
         JSVal stop = value_stops[i];
         if (stop.IsArray()) {
             if (stop.Size() != 2) {
-                fprintf(stderr, "[WARNING] stop must have zoom level and value specification\n");
+                Log::Warning(Event::ParseStyle, "stop must have zoom level and value specification");
                 return std::tuple<bool, Function<T>> { false, ConstantFunction<T>(T()) };
             }
 
             JSVal z = stop[rapidjson::SizeType(0)];
             if (!z.IsNumber()) {
-                fprintf(stderr, "[WARNING] zoom level in stop must be a number\n");
->>>>>>> afe069df
+                Log::Warning(Event::ParseStyle, "zoom level in stop must be a number");
                 return std::tuple<bool, Function<T>> { false, ConstantFunction<T>(T()) };
             }
 
-<<<<<<< HEAD
-        return std::tuple<bool, Function<T>> { true, StopsFunction<T>(stops) };
-    }
-    else {
-        Log::Warning(Event::ParseStyle, "function type '%s' is unknown", type.c_str());
-=======
             stops.emplace_back(z.GetDouble(), parseFunctionArgument<T>(stop[rapidjson::SizeType(1)]));
         } else {
-            fprintf(stderr, "[WARNING] function argument must be a numeric value\n");
+            Log::Warning(Event::ParseStyle, "function argument must be a numeric value");
             return std::tuple<bool, Function<T>> { false, ConstantFunction<T>(T()) };
         }
->>>>>>> afe069df
     }
 
     return std::tuple<bool, Function<T>> { true, StopsFunction<T>(stops, base) };
