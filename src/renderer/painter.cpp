#include <cassert>
#include <algorithm>


#include <llmr/renderer/painter.hpp>
#include <llmr/util/std.hpp>

#include <llmr/renderer/fill_bucket.hpp>
#include <llmr/renderer/line_bucket.hpp>
#include <llmr/renderer/point_bucket.hpp>

#include <llmr/map/transform.hpp>
#include <llmr/map/settings.hpp>
#include <llmr/geometry/debug_font_buffer.hpp>
#include <llmr/platform/gl.hpp>
#include <llmr/style/style.hpp>
#include <llmr/style/sprite.hpp>

using namespace llmr;

#define BUFFER_OFFSET(i) ((char *)nullptr + (i))

Painter::Painter(Transform& transform, Settings& settings, Style& style)
    : transform(transform),
      settings(settings),
      style(style) {
}


void Painter::setup() {
    setupShaders();

    assert(pointShader);
    assert(plainShader);
    assert(outlineShader);
    assert(lineShader);
    assert(linejoinShader);
    assert(patternShader);

    glEnable(GL_STENCIL_TEST);

    // We are blending the new pixels *behind* the existing pixels. That way we can
    // draw front-to-back and use then stencil buffer to cull opaque pixels early.
    glEnable(GL_BLEND);
    glBlendFunc(GL_ONE_MINUS_DST_ALPHA, GL_ONE);

    glClearColor(0.0f, 0.0f, 0.0f, 0.0f);
    glClearStencil(0x0);
}

void Painter::setupShaders() {
    plainShader = std::make_unique<PlainShader>();
    outlineShader = std::make_unique<OutlineShader>();
    lineShader = std::make_unique<LineShader>();
    linejoinShader = std::make_unique<LinejoinShader>();
    patternShader = std::make_unique<PatternShader>();
    pointShader = std::make_unique<PointShader>();
}

void Painter::useProgram(uint32_t program) {
    if (gl_program != program) {
        glUseProgram(program);
        gl_program = program;
    }
}

void Painter::lineWidth(float lineWidth) {
    if (gl_lineWidth != lineWidth) {
        glLineWidth(lineWidth);
        gl_lineWidth = lineWidth;
    }
}

void Painter::changeMatrix(const Tile::ID& id) {
    // Initialize projection matrix
    mat4 projMatrix;
    matrix::ortho(projMatrix, 0, transform.width, transform.height, 0, 1, 10);

    // The position matrix.
    transform.matrixFor(matrix, id);
    matrix::multiply(matrix, projMatrix, matrix);

    // The extrusion matrix.
    matrix::identity(exMatrix);
    matrix::multiply(exMatrix, projMatrix, exMatrix);
    matrix::rotate_z(exMatrix, exMatrix, transform.getAngle());

    // The native matrix is a 1:1 matrix that paints the coordinates at the
    // same screen position as the vertex specifies.
    matrix::identity(nativeMatrix);
    matrix::translate(nativeMatrix, nativeMatrix, 0, 0, -1);
    matrix::multiply(nativeMatrix, projMatrix, nativeMatrix);
}

void Painter::drawClippingMask() {
    useProgram(plainShader->program);
    plainShader->setMatrix(matrix);

    glColorMask(false, false, false, false);

    // Clear the entire stencil buffer, except for the 7th bit, which stores
    // the global clipping mask that allows us to avoid drawing in regions of
    // tiles we've already painted in.
    glStencilMask(0xBF);
    glClear(GL_STENCIL_BUFFER_BIT);

    // The stencil test will fail always, meaning we set all pixels covered
    // by this geometry to 0x80. We use the highest bit 0x80 to mark the regions
    // we want to draw in. All pixels that have this bit *not* set will never be
    // drawn in.
    glStencilFunc(GL_EQUAL, 0xC0, 0x40);
    glStencilMask(0xC0);
    glStencilOp(GL_REPLACE, GL_KEEP, GL_KEEP);


    coveringPlainArray.bind(*plainShader, tileStencilBuffer, BUFFER_OFFSET(0));

    // Draw the clipping mask
    plainShader->setColor(1.0f, 0.0f, 1.0f, 1.0f);
    glDrawArrays(GL_TRIANGLES, 0, (GLsizei)tileStencilBuffer.index());

    // glEnable(GL_STENCIL_TEST);
    glStencilFunc(GL_EQUAL, 0x80, 0x80);
    glStencilOp(GL_KEEP, GL_KEEP, GL_KEEP);
    glStencilMask(0x00);
    glColorMask(true, true, true, true);
}

void Painter::clear() {
    glStencilMask(0xFF);
    glClear(GL_COLOR_BUFFER_BIT | GL_STENCIL_BUFFER_BIT);
}

void Painter::render(const Tile::Ptr& tile) {
    if (tile->state != Tile::ready) {
        return;
    }

    drawClippingMask();

    renderLayers(tile, style.layers);

    if (settings.debug) {
        renderDebug(tile);
    }

    renderBackground();
}

void Painter::renderLayers(const std::shared_ptr<Tile>& tile, const std::vector<LayerDescription>& layers) {
    // Render everything top-to-bottom by using reverse iterators
    typedef std::vector<LayerDescription>::const_reverse_iterator iterator;
    for (iterator it = layers.rbegin(), end = layers.rend(); it != end; ++it) {
        const LayerDescription& layer_desc = *it;

        if (layer_desc.child_layer.size()) {
            // This is a layer group.
            // TODO: create framebuffer
            renderLayers(tile, layer_desc.child_layer);
            // TODO: render framebuffer on previous framebuffer
        } else {
            // This is a singular layer. Try to find the bucket associated with
            // this layer and render it.
            auto bucket_it = tile->buckets.find(layer_desc.bucket_name);
            if (bucket_it != tile->buckets.end()) {
                assert(bucket_it->second);
                bucket_it->second->render(*this, layer_desc.name, tile->id);
            }
        }
    }
}

void Painter::renderFill(FillBucket& bucket, const std::string& layer_name, const Tile::ID& id) {
    const FillProperties& properties = style.computed.fills[layer_name];

    // Abort early.
    if (bucket.empty()) return;
    if (properties.hidden) return;

    Color fill_color = properties.fill_color;
    fill_color[0] *= properties.opacity;
    fill_color[1] *= properties.opacity;
    fill_color[2] *= properties.opacity;
    fill_color[3] *= properties.opacity;

    bool outline = properties.antialias && properties.stroke_color != properties.fill_color;
    bool fringeline = properties.antialias && properties.stroke_color == properties.fill_color;

    // Because we're drawing top-to-bottom, and we update the stencil mask
    // below, we have to draw the outline first (!)
    if (outline) {
        useProgram(outlineShader->program);
        outlineShader->setMatrix(matrix);
        lineWidth(2.0f); // This is always fixed and does not depend on the pixelRatio!

        outlineShader->setColor(properties.stroke_color);

        // Draw the entire line
        outlineShader->setWorld({{ transform.fb_width, transform.fb_height }});
        bucket.drawVertices(*outlineShader);
    } else if (fringeline) {
        // We're only drawing to the first seven bits (== support a maximum of
        // 127 overlapping polygons in one place before we get rendering errors).
        glStencilMask(0x3F);
        glClear(GL_STENCIL_BUFFER_BIT);

        // Draw front facing triangles. Wherever the 0x80 bit is 1, we are
        // increasing the lower 7 bits by one if the triangle is a front-facing
        // triangle. This means that all visible polygons should be in CCW
        // orientation, while all holes (see below) are in CW orientation.
        glStencilFunc(GL_EQUAL, 0x80, 0x80);

        // When we do a nonzero fill, we count the number of times a pixel is
        // covered by a counterclockwise polygon, and subtract the number of
        // times it is "uncovered" by a clockwise polygon.
        glStencilOp(GL_KEEP, GL_KEEP, GL_INCR_WRAP);
    }

    if (properties.image.size() && *style.sprite) {
        // Draw texture fill
        ImagePosition imagePos = style.sprite->getPosition(properties.image, true);

        float factor = 8.0 / pow(2, transform.getIntegerZoom() - id.z);
        float mix = fmod(transform.getZoom(), 1.0);

        std::array<float, 2> imageSize = {{
                imagePos.size.x * factor,
                imagePos.size.y *factor
            }
        };

        std::array<float, 2> offset = {{
                (float)fmod(id.x * 4096, imageSize[0]),
                (float)fmod(id.y * 4096, imageSize[1])
            }
        };

        useProgram(patternShader->program);
        patternShader->setMatrix(matrix);
        patternShader->setOffset(offset);
        patternShader->setPatternSize(imageSize);
        patternShader->setPatternTopLeft({{ imagePos.tl.x, imagePos.tl.y }});
        patternShader->setPatternBottomRight({{ imagePos.br.x, imagePos.br.y }});
        patternShader->setColor(fill_color);
        patternShader->setMix(mix);
        style.sprite->bind(true);

<<<<<<< HEAD
        // Draw a rectangle that covers the entire viewport.
        coveringPatternArray.bind(*patternShader, tileStencilBuffer, BUFFER_OFFSET(0));
        glDrawArrays(GL_TRIANGLES, 0, (GLsizei)tileStencilBuffer.index());

=======
        // Draw the actual triangles into the color & stencil buffer.
        bucket.drawElements(*patternShader);
>>>>>>> ea80daa1
    } else {
        // Draw filling rectangle.
        useProgram(plainShader->program);
        plainShader->setMatrix(matrix);
        plainShader->setColor(fill_color);

<<<<<<< HEAD
        // Draw a rectangle that covers the entire viewport.
        coveringPlainArray.bind(*plainShader, tileStencilBuffer, BUFFER_OFFSET(0));
        glDrawArrays(GL_TRIANGLES, 0, (GLsizei)tileStencilBuffer.index());
=======
        // Draw the actual triangles into the color & stencil buffer.
        bucket.drawElements(*plainShader);
>>>>>>> ea80daa1
    }

    // Because we're drawing top-to-bottom, and we update the stencil mask
    // below, we have to draw the outline first (!)
    if (fringeline) {
        useProgram(outlineShader->program);
        outlineShader->setMatrix(matrix);
        lineWidth(2.0f); // This is always fixed and does not depend on the pixelRatio!

        // From now on, we don't want to update the stencil buffer anymore.
        glStencilOp(GL_KEEP, GL_KEEP, GL_KEEP);
        glStencilMask(0x0);

        // Otherwise, we only want to draw the antialiased parts that are
        // *outside* the current shape. This is important in case the fill
        // or stroke color is translucent. If we wouldn't clip to outside
        // the current shape, some pixels from the outline stroke overlapped
        // the (non-antialiased) fill.
        glStencilFunc(GL_EQUAL, 0x80, 0xBF);
        outlineShader->setColor(fill_color);

        // Draw the entire line
        outlineShader->setWorld({{ transform.fb_width, transform.fb_height }});
        bucket.drawVertices(*outlineShader);

        glStencilFunc(GL_EQUAL, 0x80, 0x80);
    }
}

void Painter::renderLine(LineBucket& bucket, const std::string& layer_name, const Tile::ID& id) {
    const LineProperties& properties = style.computed.lines[layer_name];

    // Abort early.
    if (bucket.empty()) return;
    if (properties.hidden) return;

    float width = properties.width;
    float offset = properties.offset / 2;

    // These are the radii of the line. We are limiting it to 16, which will result
    // in a point size of 64 on retina.
    float inset = fmin((fmax(-1, offset - width / 2 - 0.5) + 1), 16.0f);
    float outset = fmin(offset + width / 2 + 0.5, 16.0f);

    Color color = properties.color;
    color[0] *= properties.opacity;
    color[1] *= properties.opacity;
    color[2] *= properties.opacity;
    color[3] *= properties.opacity;

    // We're only drawing end caps + round line joins if the line is > 2px. Otherwise, they aren't visible anyway.
    if (bucket.hasPoints() && outset > 1.0f) {
        useProgram(linejoinShader->program);
        linejoinShader->setMatrix(matrix);
        linejoinShader->setColor(color);
        linejoinShader->setWorld({{
                transform.fb_width * 0.5f,
                transform.fb_height * 0.5f
            }
        });
        linejoinShader->setLineWidth({{
                ((outset - 0.25f) * transform.pixelRatio),
                ((inset - 0.25f) * transform.pixelRatio)
            }
        });

        float pointSize = ceil(transform.pixelRatio * outset * 2.0);
#if defined(GL_ES_VERSION_2_0)
        linejoinShader->setSize(pointSize);
#else
        glPointSize(pointSize);
#endif

        bucket.drawPoints(*linejoinShader);
    }

    // var imagePos = properties.image && imageSprite.getPosition(properties.image);
    bool imagePos = false;
    if (imagePos) {
        // var factor = 8 / Math.pow(2, painter.transform.zoom - params.z);

        // imageSprite.bind(gl, true);

        // //factor = Math.pow(2, 4 - painter.transform.zoom + params.z);
        // gl.switchShader(painter.linepatternShader, painter.translatedMatrix || painter.posMatrix, painter.exMatrix);
        // shader = painter.linepatternShader;
        // glUniform2fv(painter.linepatternShader.u_pattern_size, [imagePos.size[0] * factor, imagePos.size[1] ]);
        // glUniform2fv(painter.linepatternShader.u_pattern_tl, imagePos.tl);
        // glUniform2fv(painter.linepatternShader.u_pattern_br, imagePos.br);
        // glUniform1f(painter.linepatternShader.u_fade, painter.transform.z % 1.0);

    } else {
        useProgram(lineShader->program);
        lineShader->setMatrix(matrix);
        lineShader->setExtrudeMatrix(exMatrix);

        // TODO: Move this to transform?
        const float tilePixelRatio = transform.getScale() / (1 << transform.getIntegerZoom()) / 8;

        lineShader->setDashArray({{ 1, -1 }});
        lineShader->setLineWidth({{ outset, inset }});
        lineShader->setRatio(tilePixelRatio);
        lineShader->setColor(color);
        lineShader->setDebug(0);
        bucket.drawLines(*lineShader);
    }
}

void Painter::renderPoint(PointBucket& bucket, const std::string& layer_name, const Tile::ID& id) {
    const PointProperties& properties = style.computed.points[layer_name];

    // Abort early.
    if (!bucket.hasPoints()) return;
    if (properties.hidden) return;

    Color color = properties.color;
    color[0] *= properties.opacity;
    color[1] *= properties.opacity;
    color[2] *= properties.opacity;
    color[3] *= properties.opacity;

    std::string sized_image = properties.image;
    sized_image.append("-");
    sized_image.append(std::to_string(static_cast<int>(std::round(properties.size))));

    ImagePosition imagePos = style.sprite->getPosition(sized_image, false);

    // fprintf(stderr, "%f/%f => %f/%f\n", imagePos.tl.x, imagePos.tl.y, imagePos.br.x, imagePos.br.y);

    useProgram(pointShader->program);
    pointShader->setMatrix(matrix);
    pointShader->setImage(0);
    pointShader->setColor(color);
    const float pointSize = properties.size * 1.4142135623730951 * transform.pixelRatio;
    #if defined(GL_ES_VERSION_2_0)
        pointShader->setSize(pointSize);
    #else
        glPointSize(pointSize);
        glEnable(GL_POINT_SPRITE);
    #endif
    pointShader->setPointTopLeft({{ imagePos.tl.x, imagePos.tl.y }});
    pointShader->setPointBottomRight({{ imagePos.br.x, imagePos.br.y }});
    style.sprite->bind(transform.rotating || transform.scaling || transform.panning);
    bucket.drawPoints(*pointShader);
}

void Painter::renderDebug(const Tile::Ptr& tile) {
    // Blend to the front, not the back.
    glBlendFunc(GL_ONE, GL_ONE_MINUS_SRC_ALPHA);
    useProgram(plainShader->program);
    plainShader->setMatrix(matrix);

    // draw tile outline
    tileBorderArray.bind(*plainShader, tileBorderBuffer, BUFFER_OFFSET(0));
    plainShader->setColor(1.0f, 0.0f, 0.0f, 1.0f);
    lineWidth(4.0f * transform.pixelRatio);
    glDrawArrays(GL_LINE_STRIP, 0, (GLsizei)tileBorderBuffer.index());

    // draw debug info
    tile->debugFontArray.bind(*plainShader, tile->debugFontBuffer, BUFFER_OFFSET(0));
    plainShader->setColor(1.0f, 1.0f, 1.0f, 1.0f);
    lineWidth(4.0f * transform.pixelRatio);
    glDrawArrays(GL_LINES, 0, (GLsizei)tile->debugFontBuffer.index());
    plainShader->setColor(0.0f, 0.0f, 0.0f, 1.0f);
    lineWidth(2.0f * transform.pixelRatio);
    glDrawArrays(GL_LINES, 0, (GLsizei)tile->debugFontBuffer.index());

    // Revert blending mode to blend to the back.
    glBlendFunc(GL_ONE_MINUS_DST_ALPHA, GL_ONE);
}

void Painter::renderMatte() {
    glDisable(GL_STENCIL_TEST);

    Color white = {{ 0.9, 0.9, 0.9, 1 }};

    useProgram(plainShader->program);
    plainShader->setMatrix(nativeMatrix);

    // Draw the clipping mask
    matteArray.bind(*plainShader, matteBuffer, BUFFER_OFFSET(0));
    plainShader->setColor(white);
    glDrawArrays(GL_TRIANGLES, 0, (GLsizei)matteBuffer.index());

    glEnable(GL_STENCIL_TEST);
}

void Painter::renderBackground() {
    Color white = {{ 1, 1, 1, 1 }};

    useProgram(plainShader->program);
    plainShader->setMatrix(matrix);

    // Draw the clipping mask
    coveringPlainArray.bind(*plainShader, tileStencilBuffer, BUFFER_OFFSET(0));
    plainShader->setColor(white);
    glDrawArrays(GL_TRIANGLES, 0, (GLsizei)tileStencilBuffer.index());
}<|MERGE_RESOLUTION|>--- conflicted
+++ resolved
@@ -245,29 +245,16 @@
         patternShader->setMix(mix);
         style.sprite->bind(true);
 
-<<<<<<< HEAD
-        // Draw a rectangle that covers the entire viewport.
-        coveringPatternArray.bind(*patternShader, tileStencilBuffer, BUFFER_OFFSET(0));
-        glDrawArrays(GL_TRIANGLES, 0, (GLsizei)tileStencilBuffer.index());
-
-=======
         // Draw the actual triangles into the color & stencil buffer.
         bucket.drawElements(*patternShader);
->>>>>>> ea80daa1
     } else {
         // Draw filling rectangle.
         useProgram(plainShader->program);
         plainShader->setMatrix(matrix);
         plainShader->setColor(fill_color);
 
-<<<<<<< HEAD
-        // Draw a rectangle that covers the entire viewport.
-        coveringPlainArray.bind(*plainShader, tileStencilBuffer, BUFFER_OFFSET(0));
-        glDrawArrays(GL_TRIANGLES, 0, (GLsizei)tileStencilBuffer.index());
-=======
         // Draw the actual triangles into the color & stencil buffer.
         bucket.drawElements(*plainShader);
->>>>>>> ea80daa1
     }
 
     // Because we're drawing top-to-bottom, and we update the stencil mask
