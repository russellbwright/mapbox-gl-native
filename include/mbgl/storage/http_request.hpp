#ifndef MBGL_STORAGE_HTTP_REQUEST
#define MBGL_STORAGE_HTTP_REQUEST

#include <mbgl/storage/resource_type.hpp>
#include <mbgl/storage/base_request.hpp>
#include <mbgl/storage/http_request_baton.hpp>

#include <string>
#include <memory>
#include <cassert>
#include <thread>

typedef struct uv_loop_s uv_loop_t;
typedef struct uv_timer_s uv_timer_t;

namespace mbgl {

struct CacheRequestBaton;
struct HTTPRequestBaton;
struct CacheEntry;
class SQLiteStore;

class HTTPRequest : public BaseRequest {
public:
    HTTPRequest(ResourceType type, const std::string &path, uv_loop_t *loop, util::ptr<SQLiteStore> store);
    ~HTTPRequest();

    void cancel();
    void retryImmediately();

private:
    void startCacheRequest();
    void handleCacheResponse(std::unique_ptr<Response> &&response);
    void startHTTPRequest(std::unique_ptr<Response> &&res);
    void handleHTTPResponse(HTTPResponseType responseType, std::unique_ptr<Response> &&response);

    void retryHTTPRequest(std::unique_ptr<Response> &&res, uint64_t timeout);

    void removeCacheBaton();
    void removeHTTPBaton();
    void removeBackoffTimer();

private:
<<<<<<< HEAD
    const unsigned long threadId;
=======
    const std::thread::id thread_id;
>>>>>>> 57249ca3
    uv_loop_t *const loop;
    CacheRequestBaton *cache_baton = nullptr;
    util::ptr<HTTPRequestBaton> httpBaton;
    uv_timer_t *backoff_timer = nullptr;
    util::ptr<SQLiteStore> store;
    const ResourceType type;
    uint8_t attempts = 0;

    friend struct HTTPRequestBaton;
};

}

#endif<|MERGE_RESOLUTION|>--- conflicted
+++ resolved
@@ -41,11 +41,7 @@
     void removeBackoffTimer();
 
 private:
-<<<<<<< HEAD
-    const unsigned long threadId;
-=======
-    const std::thread::id thread_id;
->>>>>>> 57249ca3
+    const std::thread::id threadId;
     uv_loop_t *const loop;
     CacheRequestBaton *cache_baton = nullptr;
     util::ptr<HTTPRequestBaton> httpBaton;
