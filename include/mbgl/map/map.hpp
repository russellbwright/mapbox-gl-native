#ifndef MBGL_MAP_MAP
#define MBGL_MAP_MAP

#include <mbgl/map/transform.hpp>
#include <mbgl/renderer/painter.hpp>
#include <mbgl/geometry/glyph_atlas.hpp>
#include <mbgl/geometry/sprite_atlas.hpp>
#include <mbgl/util/noncopyable.hpp>
#include <mbgl/util/time.hpp>
#include <mbgl/util/uv.hpp>
#include <mbgl/util/ptr.hpp>
#include <cstdint>
#include <atomic>
#include <iosfwd>
#include <set>
#include <vector>
#include <mutex>
#include <condition_variable>

namespace mbgl {

class GlyphStore;
class LayerDescription;
class Sprite;
class Style;
class StyleLayer;
class StyleLayerGroup;
class StyleSource;
class Texturepool;
class FileSource;
class View;

class Map : private util::noncopyable {
    typedef void (*stop_callback)(void *);

public:
    explicit Map(View &view);
    ~Map();

    // Start the map render thread. It is asynchronous.
    void start(bool start_paused = false);

    // Stop the map render thread. This call will block until the map rendering thread stopped.
    // The optional callback function will be invoked repeatedly until the map thread is stopped.
    // The callback function should wait until it is woken up again by view.notify(), otherwise
    // this will be a busy waiting loop. The optional data parameter will be passed to the callback
    // function.
    void stop(stop_callback cb = nullptr, void *data = nullptr);

    // Pauses the render thread. The render thread will stop running but will not be terminated and will not lose state until resumed.
    void pause(bool wait_for_pause = false);

    // Resumes a paused render thread
    void resume();

    // Runs the map event loop. ONLY run this function when you want to get render a single frame
    // with this map object. It will *not* spawn a separate thread and instead block until the
    // frame is completely rendered.
    void run();

    // Triggers a lazy rerender: only performs a render when the map is not clean.
    void rerender();

    // Forces a map update: always triggers a rerender.
    void update();

    // Triggers a cleanup that releases resources.
    void cleanup();

    // Releases resources immediately
    void terminate();

    // Controls buffer swapping.
    bool needsSwap();
    void swapped();

    // Size
    void resize(uint16_t width, uint16_t height, float ratio = 1);
    void resize(uint16_t width, uint16_t height, float ratio, uint16_t fb_width, uint16_t fb_height);

    // Styling
    void setAppliedClasses(const std::vector<std::string> &classes);
    void toggleClass(const std::string &name);
    const std::vector<std::string> &getAppliedClasses() const;
    void setDefaultTransitionDuration(uint64_t duration_milliseconds = 0);
    uint64_t getDefaultTransitionDuration();
    void setStyleURL(const std::string &url);
    void setStyleJSON(std::string newStyleJSON, const std::string &base = "");
    std::string getStyleJSON() const;
    void setAccessToken(std::string access_token);
    std::string getAccessToken() const;

    // Transition
    void cancelTransitions();

    // Position
    void moveBy(double dx, double dy, double duration = 0);
    void setLonLat(double lon, double lat, double duration = 0);
    void getLonLat(double &lon, double &lat) const;
    void startPanning();
    void stopPanning();
    void resetPosition();

    // Scale
    void scaleBy(double ds, double cx = -1, double cy = -1, double duration = 0);
    void setScale(double scale, double cx = -1, double cy = -1, double duration = 0);
    double getScale() const;
    void setZoom(double zoom, double duration = 0);
    double getZoom() const;
    void setLonLatZoom(double lon, double lat, double zoom, double duration = 0);
    void getLonLatZoom(double &lon, double &lat, double &zoom) const;
    void resetZoom();
    void startScaling();
    void stopScaling();
    double getMinZoom() const;
    double getMaxZoom() const;

    // Rotation
    void rotateBy(double sx, double sy, double ex, double ey, double duration = 0);
    void setBearing(double degrees, double duration = 0);
    void setBearing(double degrees, double cx, double cy);
    double getBearing() const;
    void resetNorth();
    void startRotating();
    void stopRotating();

    // Debug
    void setDebug(bool value);
    void toggleDebug();
    bool getDebug() const;

    // Call this when the network reachability changed.
    void setReachability(bool status);

    inline const TransformState &getState() const { return state; }
    inline timestamp getTime() const { return animationTime; }

private:
    util::ptr<Sprite> getSprite();
    uv::worker& getWorker();

    // Checks if render thread needs to pause
    void check_for_pause();

    // Setup
    void setup();

    void updateTiles();
    void updateSources();
    void updateSources(const util::ptr<StyleLayerGroup> &group);

    // Prepares a map render by updating the tiles we need for the current view, as well as updating
    // the stylesheet.
    void prepare();

    // Unconditionally performs a render with the current map state.
    void render();

    bool async = false;
    std::unique_ptr<uv::loop> loop;
    std::unique_ptr<uv::worker> workers;
    std::unique_ptr<uv::thread> thread;
    std::unique_ptr<uv::async> async_terminate;
    std::unique_ptr<uv::async> async_render;
    std::unique_ptr<uv::async> async_cleanup;

<<<<<<< HEAD
private:
    bool terminating = false;
    bool pausing = false;
    bool is_paused = false;
    std::mutex mutex_run;
    std::condition_variable cond_run;
    std::mutex mutex_pause;
    std::condition_variable cond_pause;

private:
=======
>>>>>>> 79017060
    // If cleared, the next time the render thread attempts to render the map, it will *actually*
    // render the map.
    std::atomic_flag is_clean = ATOMIC_FLAG_INIT;

    // If this flag is cleared, the current back buffer is ready for being swapped with the front
    // buffer (i.e. it has rendered data).
    std::atomic_flag is_swapped = ATOMIC_FLAG_INIT;

    // This is cleared once the current front buffer has been presented and the back buffer is
    // ready for rendering.
    std::atomic_flag is_rendered = ATOMIC_FLAG_INIT;

    // Stores whether the map thread has been stopped already.
    std::atomic_bool is_stopped;

    View &view;

#ifndef NDEBUG
    const unsigned long main_thread;
    unsigned long map_thread = -1;
#endif

    Transform transform;
    TransformState state;

    util::ptr<FileSource> fileSource;

    util::ptr<Style> style;
    GlyphAtlas glyphAtlas;
    util::ptr<GlyphStore> glyphStore;
    SpriteAtlas spriteAtlas;
    util::ptr<Sprite> sprite;
    util::ptr<Texturepool> texturepool;

    Painter painter;

    std::string styleURL;
    std::string styleJSON = "";
    std::string accessToken = "";

    std::atomic_uint_fast64_t defaultTransitionDuration;

    util::ptr<std::vector<std::string>> appliedClasses;
    std::mutex appliedClassesMutex;

    bool debug = false;
    timestamp animationTime = 0;

    std::set<util::ptr<StyleSource>> activeSources;
};

}

#endif<|MERGE_RESOLUTION|>--- conflicted
+++ resolved
@@ -164,8 +164,6 @@
     std::unique_ptr<uv::async> async_render;
     std::unique_ptr<uv::async> async_cleanup;
 
-<<<<<<< HEAD
-private:
     bool terminating = false;
     bool pausing = false;
     bool is_paused = false;
@@ -174,9 +172,6 @@
     std::mutex mutex_pause;
     std::condition_variable cond_pause;
 
-private:
-=======
->>>>>>> 79017060
     // If cleared, the next time the render thread attempts to render the map, it will *actually*
     // render the map.
     std::atomic_flag is_clean = ATOMIC_FLAG_INIT;
