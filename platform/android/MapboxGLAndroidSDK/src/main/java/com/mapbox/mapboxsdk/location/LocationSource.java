package com.mapbox.mapboxsdk.location;

import android.content.Context;
import android.location.Location;
<<<<<<< HEAD
import android.support.annotation.NonNull;
=======
import android.support.annotation.Nullable;
>>>>>>> d2d8a575

import com.mapbox.services.android.telemetry.location.LocationEngine;
import com.mapbox.services.android.telemetry.location.LocationEngineListener;
import com.mapbox.services.android.telemetry.location.LocationEnginePriority;
import com.mapbox.services.android.telemetry.permissions.PermissionsManager;
import com.mapzen.android.lost.api.LocationListener;
import com.mapzen.android.lost.api.LocationRequest;
import com.mapzen.android.lost.api.LocationServices;
import com.mapzen.android.lost.api.LostApiClient;

<<<<<<< HEAD
import java.lang.ref.WeakReference;

import timber.log.Timber;

=======
>>>>>>> d2d8a575
/**
 * Manages locational updates. Contains methods to register and unregister location listeners.
 * <ul>
 * <li>You can register a LocationEngineListener with LocationSource#addLocationEngineListener(LocationEngineListener)
 * to receive location updates.</li>
 * <li> You can unregister a LocationEngineListener with
 * LocationEngine#removeLocationEngineListener(LocationEngineListener)} to stop receiving location updates.</li>
 * </ul>
 * <p>
 * Note: If registering a listener in your Activity.onStart() implementation, you should unregister it in
 * Activity.onStop(). (You won't receive location updates when paused, and this will cut down on unnecessary system
 * overhead). Do not unregister in Activity.onSaveInstanceState(), because this won't be called if the user moves back
 * in the history stack.
 * </p>
 */
<<<<<<< HEAD
public class LocationSource extends LocationEngine implements
  LostApiClient.ConnectionCallbacks, LocationListener {

  private static LocationEngine instance;

  private WeakReference<Context> context;
=======
public class LocationSource extends LocationEngine implements LocationListener {

  private Context context;
>>>>>>> d2d8a575
  private LostApiClient lostApiClient;

  /**
   * Constructs a location source instance.
   *
   * @param context the context from which the Application context will be derived.
   */
  public LocationSource(Context context) {
    super();
<<<<<<< HEAD
    this.context = new WeakReference<>(context);
    lostApiClient = new LostApiClient.Builder(this.context.get())
      .addConnectionCallbacks(this)
      .build();
  }

  /**
   * Get the LocationEngine instance.
   *
   * @param context a Context from which the application context is derived
   * @return the LocationEngine instance
   */
  public static synchronized LocationEngine getLocationEngine(@NonNull Context context) {
    if (instance == null) {
      instance = new LocationSource(context.getApplicationContext());
    }

    return instance;
=======
    this.context = context.getApplicationContext();
    lostApiClient = new LostApiClient.Builder(this.context).build();
>>>>>>> d2d8a575
  }

  /**
   * Activate the location engine which will connect whichever location provider you are using. You'll need to call
   * this before requesting user location updates using {@link LocationEngine#requestLocationUpdates()}.
   */
  @Override
  public void activate() {
    if (!lostApiClient.isConnected()) {
      lostApiClient.connect();
    }
    for (LocationEngineListener listener : locationListeners) {
      listener.onConnected();
    }
  }

  /**
   * Disconnect the location engine which is useful when you no longer need location updates or requesting the users
   * {@link LocationEngine#getLastLocation()}. Before deactivating, you'll need to stop request user location updates
   * using {@link LocationEngine#removeLocationUpdates()}.
   */
  @Override
  public void deactivate() {
    if (lostApiClient.isConnected()) {
      lostApiClient.disconnect();
    }
  }

  /**
   * Check if your location provider has been activated/connected. This is mainly used internally but is also useful in
   * the rare case when you'd like to know if your location engine is connected or not.
   *
   * @return boolean true if the location engine has been activated/connected, else false.
   */
  @Override
  public boolean isConnected() {
    return lostApiClient.isConnected();
  }

  /**
<<<<<<< HEAD
   * Invoked when the location provider has connected.
   */
  @Override
  public void onConnected() {
    for (LocationEngineListener listener : locationListeners) {
      listener.onConnected();
    }
  }

  /**
   * Invoked when the location provider connection has been suspended.
   */
  @Override
  public void onConnectionSuspended() {
    Timber.d("Connection suspended.");
  }

  /**
   * Returns the Last known location is the location provider is connected and location permissions are granted.
   *
   * @return the last known location
   */
  @Override
=======
   * Returns the Last known location is the location provider is connected and location permissions are granted.
   *
   * @return the last known location
   */
  @Override
  @Nullable
>>>>>>> d2d8a575
  public Location getLastLocation() {
    if (lostApiClient.isConnected() && PermissionsManager.areLocationPermissionsGranted(context)) {
      //noinspection MissingPermission
      return LocationServices.FusedLocationApi.getLastLocation();
    }
    return null;
  }

  /**
   * Request location updates to the location provider.
   */
  @Override
  public void requestLocationUpdates() {
    // Common params
    LocationRequest request = LocationRequest.create()
      .setInterval(1000)
      .setFastestInterval(1000)
      .setSmallestDisplacement(3.0f);

    // Priority matching is straightforward
    if (priority == LocationEnginePriority.NO_POWER) {
      request.setPriority(LocationRequest.PRIORITY_NO_POWER);
    } else if (priority == LocationEnginePriority.LOW_POWER) {
      request.setPriority(LocationRequest.PRIORITY_LOW_POWER);
    } else if (priority == LocationEnginePriority.BALANCED_POWER_ACCURACY) {
      request.setPriority(LocationRequest.PRIORITY_BALANCED_POWER_ACCURACY);
    } else if (priority == LocationEnginePriority.HIGH_ACCURACY) {
      request.setPriority(LocationRequest.PRIORITY_HIGH_ACCURACY);
    }

    if (lostApiClient.isConnected() && PermissionsManager.areLocationPermissionsGranted(context)) {
      //noinspection MissingPermission
      LocationServices.FusedLocationApi.requestLocationUpdates(request, this);
    }
  }

  /**
   * Dismiss ongoing location update to the location provider.
   */
  @Override
  public void removeLocationUpdates() {
    if (lostApiClient.isConnected()) {
      LocationServices.FusedLocationApi.removeLocationUpdates(this);
    }
  }

  /**
   * Invoked when the Location has changed.
   *
   * @param location the new location
   */
  @Override
  public void onLocationChanged(Location location) {
    for (LocationEngineListener listener : locationListeners) {
      listener.onLocationChanged(location);
    }
  }
}<|MERGE_RESOLUTION|>--- conflicted
+++ resolved
@@ -2,11 +2,7 @@
 
 import android.content.Context;
 import android.location.Location;
-<<<<<<< HEAD
-import android.support.annotation.NonNull;
-=======
 import android.support.annotation.Nullable;
->>>>>>> d2d8a575
 
 import com.mapbox.services.android.telemetry.location.LocationEngine;
 import com.mapbox.services.android.telemetry.location.LocationEngineListener;
@@ -17,13 +13,6 @@
 import com.mapzen.android.lost.api.LocationServices;
 import com.mapzen.android.lost.api.LostApiClient;
 
-<<<<<<< HEAD
-import java.lang.ref.WeakReference;
-
-import timber.log.Timber;
-
-=======
->>>>>>> d2d8a575
 /**
  * Manages locational updates. Contains methods to register and unregister location listeners.
  * <ul>
@@ -39,18 +28,9 @@
  * in the history stack.
  * </p>
  */
-<<<<<<< HEAD
-public class LocationSource extends LocationEngine implements
-  LostApiClient.ConnectionCallbacks, LocationListener {
-
-  private static LocationEngine instance;
-
-  private WeakReference<Context> context;
-=======
 public class LocationSource extends LocationEngine implements LocationListener {
 
   private Context context;
->>>>>>> d2d8a575
   private LostApiClient lostApiClient;
 
   /**
@@ -60,29 +40,8 @@
    */
   public LocationSource(Context context) {
     super();
-<<<<<<< HEAD
-    this.context = new WeakReference<>(context);
-    lostApiClient = new LostApiClient.Builder(this.context.get())
-      .addConnectionCallbacks(this)
-      .build();
-  }
-
-  /**
-   * Get the LocationEngine instance.
-   *
-   * @param context a Context from which the application context is derived
-   * @return the LocationEngine instance
-   */
-  public static synchronized LocationEngine getLocationEngine(@NonNull Context context) {
-    if (instance == null) {
-      instance = new LocationSource(context.getApplicationContext());
-    }
-
-    return instance;
-=======
     this.context = context.getApplicationContext();
     lostApiClient = new LostApiClient.Builder(this.context).build();
->>>>>>> d2d8a575
   }
 
   /**
@@ -123,38 +82,12 @@
   }
 
   /**
-<<<<<<< HEAD
-   * Invoked when the location provider has connected.
-   */
-  @Override
-  public void onConnected() {
-    for (LocationEngineListener listener : locationListeners) {
-      listener.onConnected();
-    }
-  }
-
-  /**
-   * Invoked when the location provider connection has been suspended.
-   */
-  @Override
-  public void onConnectionSuspended() {
-    Timber.d("Connection suspended.");
-  }
-
-  /**
-   * Returns the Last known location is the location provider is connected and location permissions are granted.
-   *
-   * @return the last known location
-   */
-  @Override
-=======
    * Returns the Last known location is the location provider is connected and location permissions are granted.
    *
    * @return the last known location
    */
   @Override
   @Nullable
->>>>>>> d2d8a575
   public Location getLastLocation() {
     if (lostApiClient.isConnected() && PermissionsManager.areLocationPermissionsGranted(context)) {
       //noinspection MissingPermission
