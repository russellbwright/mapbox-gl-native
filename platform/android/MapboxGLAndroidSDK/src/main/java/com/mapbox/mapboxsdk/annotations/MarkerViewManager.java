--- conflicted
+++ resolved
@@ -11,6 +11,7 @@
 import android.widget.ImageView;
 
 import com.mapbox.mapboxsdk.R;
+import com.mapbox.mapboxsdk.constants.MapboxConstants;
 import com.mapbox.mapboxsdk.geometry.LatLng;
 import com.mapbox.mapboxsdk.maps.MapView;
 import com.mapbox.mapboxsdk.maps.MapboxMap;
@@ -160,34 +161,7 @@
         for (final MarkerView marker : markerViewMap.keySet()) {
             final View convertView = markerViewMap.get(marker);
             if (convertView != null) {
-<<<<<<< HEAD
                 marker.update(convertView);
-=======
-                PointF point = mapboxMap.getProjection().toScreenLocation(marker.getPosition());
-                if (marker.getOffsetX() == MapboxConstants.UNMEASURED) {
-                    // ensure view is measured first
-                    if (marker.getWidth() == 0) {
-                        convertView.measure(View.MeasureSpec.UNSPECIFIED, View.MeasureSpec.UNSPECIFIED);
-                        if (convertView.getMeasuredWidth() != 0) {
-                            marker.setWidth(convertView.getMeasuredWidth());
-                            marker.setHeight(convertView.getMeasuredHeight());
-                        }
-                    }
-                }
-                if (marker.getWidth() != 0) {
-                    int x = (int) (marker.getAnchorU() * marker.getWidth());
-                    int y = (int) (marker.getAnchorV() * marker.getHeight());
-                    marker.setOffset(x, y);
-                }
-
-                convertView.setX(point.x - marker.getOffsetX());
-                convertView.setY(point.y - marker.getOffsetY());
-
-                // animate visibility
-                if (marker.isVisible() && convertView.getVisibility() == View.GONE) {
-                    animateVisible(marker, true);
-                }
->>>>>>> 8e31bd59
             }
         }
     }
@@ -512,7 +486,6 @@
         update();
     }
 
-<<<<<<< HEAD
     private void sortMarkers() {
         ViewGroup markerViewContainer = mapView.getMarkerViewContainer();
 
@@ -526,7 +499,9 @@
         markerViewContainer.removeAllViews();
         for (View markerView : markerViews) {
             markerViewContainer.addView(markerView);
-=======
+        }
+    }
+
     public void onClickMarkerView(MarkerView markerView) {
         boolean clickHandled = false;
 
@@ -544,7 +519,6 @@
         if (!clickHandled) {
             ensureInfoWindowOffset(markerView);
             select(markerView, view, adapter);
->>>>>>> 8e31bd59
         }
     }
 
