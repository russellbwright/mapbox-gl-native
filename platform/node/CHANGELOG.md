--- conflicted
+++ resolved
@@ -1,12 +1,10 @@
-<<<<<<< HEAD
+# master 
+* Increased the default maximum zoom level from 20 to 22 ([#9835](https://github.com/mapbox/mapbox-gl-native/pull/9835))
+
 # 3.5.6 - July 25, 2017
 - Protects against requests which throw [#9554](https://github.com/mapbox/mapbox-gl-native/pull/9554)
 - Fixed an issue around reusing a map object [#9554](https://github.com/mapbox/mapbox-gl-native/pull/9554)
 - Fixed an issue in test [#9553](https://github.com/mapbox/mapbox-gl-native/pull/9553)
-=======
-# master 
-* Increased the default maximum zoom level from 20 to 22 ([#9835](https://github.com/mapbox/mapbox-gl-native/pull/9835))
->>>>>>> 73d980a6
 
 # 3.5.5 - July 14, 2017
 - Provide debuggable release builds for node packages [#9497](https://github.com/mapbox/mapbox-gl-native/pull/9497)
