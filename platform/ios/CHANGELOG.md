--- conflicted
+++ resolved
@@ -2,7 +2,6 @@
 
 Mapbox welcomes participation and contributions from everyone. Please read [CONTRIBUTING.md](../../CONTRIBUTING.md) to get started.
 
-<<<<<<< HEAD
 ## master
 
 ### Packaging
@@ -73,17 +72,14 @@
 * MGLMapDebugOverdrawVisualizationMask no longer has any effect in Release builds of the SDK. This debug mask has been disabled for performance reasons. ([#5555](https://github.com/mapbox/mapbox-gl-native/pull/5555))
 * Fixed a typo in the documentation for the MGLCompassDirectionFormatter class. ([#5879](https://github.com/mapbox/mapbox-gl-native/pull/5879))
 
-## 3.3.4 - August 8, 2016
-=======
-## 3.3.5
+## 3.3.5 - November 2, 2016
 
 * Speculatively fixed an OpenGL rendering crash. ([#6844](https://github.com/mapbox/mapbox-gl-native/pull/6844))
 * Fixed an issue with symbols not being properly stripped from the dynamic framework. The dSYM file included with the standard dynamic framework in previous releases (e.g., `mapbox-ios-sdk-3.3.4-dynamic.zip` or the `Mapbox-iOS-SDK` pod) could not be used to symbolicate crashes. ([#6531](https://github.com/mapbox/mapbox-gl-native/pull/6531))
 * Include simulator architecture slices in the dSYM file that is generated for release builds. ([#5740](https://github.com/mapbox/mapbox-gl-native/pull/5740))
 * Fixed a rare networking-related crash. ([#5932](https://github.com/mapbox/mapbox-gl-native/pull/5932))
 
-## 3.3.4
->>>>>>> f41421ff
+## 3.3.4 - August 8, 2016
 
 * Fixed an issue that caused the user dot to be selected when tapping an annotation that lies within the user dot’s accuracy circle. First attempt was [#5816](https://github.com/mapbox/mapbox-gl-native/pull/5816) in v3.3.2, which excluded the pulsing halo but not the accuracy circle. ([#5894](https://github.com/mapbox/mapbox-gl-native/pull/5894))
 
