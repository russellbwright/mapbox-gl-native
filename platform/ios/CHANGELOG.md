--- conflicted
+++ resolved
@@ -2,7 +2,6 @@
 
 Mapbox welcomes participation and contributions from everyone. Please read [CONTRIBUTING.md](../../CONTRIBUTING.md) to get started.
 
-<<<<<<< HEAD
 ## master
 
 ### Internationalization
@@ -28,14 +27,13 @@
 * Fixed an issue where translucent, non-view-backed point annotations along tile boundaries would be drawn darker than expected. ([#6832](https://github.com/mapbox/mapbox-gl-native/pull/6832))
 * Fixed flickering that occurred when panning past the antimeridian. ([#7574](https://github.com/mapbox/mapbox-gl-native/pull/7574))
 * Fixed an issue that could prevent a cached style from appearing while the device is offline. ([#7770](https://github.com/mapbox/mapbox-gl-native/pull/7770))
-=======
+
 ## 3.4.1 
 
 * Fixed a build error in the static framework flavor of this SDK caused by a missing header. ([#7844](https://github.com/mapbox/mapbox-gl-native/pull/7844))
 * Fixed an issue causing MGLMapView’s `camera`’s `heading` to be set to a negative value, indicating an undefined heading, when the map view faces northwest. The heading is now wrapped to between zero and 360 degrees, for consistency with MGLMapView’s `direction` property. ([#7724](https://github.com/mapbox/mapbox-gl-native/pull/7724))
 * Fixed an issue where MGLMapView could initially flash black before loading. ([#7859](https://github.com/mapbox/mapbox-gl-native/pull/7859))
 * Deprecated the style class methods in MGLStyle. ([#7785](https://github.com/mapbox/mapbox-gl-native/pull/7785))
->>>>>>> 04283160
 
 ## 3.4.0
 
