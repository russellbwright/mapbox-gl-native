--- conflicted
+++ resolved
@@ -37,7 +37,6 @@
       }
     },
     {
-<<<<<<< HEAD
       'target_name': 'npm_install',
       'type': 'none',
       'hard_dependency': 1,
@@ -55,10 +54,7 @@
       ],
     },
     {
-      'target_name': 'bundle_styles',
-=======
       'target_name': 'touch_styles',
->>>>>>> bdfc1036
       'type': 'none',
       'hard_dependency': 1,
       'actions': [
